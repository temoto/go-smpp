--- conflicted
+++ resolved
@@ -16,15 +16,6 @@
 
 // Receiver implements an SMPP client receiver.
 type Receiver struct {
-<<<<<<< HEAD
-	Addr        string        // Server address in form of host:port.
-	User        string        // Username.
-	Passwd      string        // Password.
-	SystemType  string        // System type, default empty.
-	EnquireLink time.Duration // Enquire link interval, default 10s.
-	TLS         *tls.Config   // TLS client settings, optional.
-	Handler     HandlerFunc   // Receiver handler, optional.
-=======
 	Addr               string
 	User               string
 	Passwd             string
@@ -34,7 +25,6 @@
 	BindInterval       time.Duration // Binding retry interval
 	TLS                *tls.Config
 	Handler            HandlerFunc
->>>>>>> 61765f74
 
 	cl struct {
 		sync.Mutex
@@ -58,13 +48,6 @@
 		return r.cl.Status
 	}
 	c := &client{
-<<<<<<< HEAD
-		Addr:        r.Addr,
-		TLS:         r.TLS,
-		Status:      make(chan ConnStatus, 1),
-		BindFunc:    r.bindFunc,
-		EnquireLink: r.EnquireLink,
-=======
 		Addr:               r.Addr,
 		TLS:                r.TLS,
 		EnquireLink:        r.EnquireLink,
@@ -72,7 +55,6 @@
 		Status:             make(chan ConnStatus, 1),
 		BindFunc:           r.bindFunc,
 		BindInterval:       r.BindInterval,
->>>>>>> 61765f74
 	}
 	r.cl.client = c
 	c.init()
