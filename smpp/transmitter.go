// Copyright 2015 go-smpp authors. All rights reserved.
// Use of this source code is governed by a BSD-style license that can be
// found in the LICENSE file.

package smpp

import (
	"crypto/tls"
	"encoding/binary"
	"errors"
	"fmt"
	"math/rand"
	"strconv"
	"sync"
	"sync/atomic"
	"time"

	"github.com/fiorix/go-smpp/smpp/pdu"
	"github.com/fiorix/go-smpp/smpp/pdu/pdufield"
	"github.com/fiorix/go-smpp/smpp/pdu/pdutext"
)

// ErrMaxWindowSize is returned when an operation (such as Submit) violates
// the maximum window size configured for the Transmitter or Transceiver.
var ErrMaxWindowSize = errors.New("reached max window size")

// MaxDestinationAddress is the maximum number of destination addresses allowed
// in the submit_multi operation.
const MaxDestinationAddress = 254

// Transmitter implements an SMPP client transmitter.
type Transmitter struct {
<<<<<<< HEAD
	Addr        string        // Server address in form of host:port.
	User        string        // Username.
	Passwd      string        // Password.
	SystemType  string        // System type, default empty.
	EnquireLink time.Duration // Enquire link interval, default 10s.
	RespTimeout time.Duration // Response timeout, default 1s.
	TLS         *tls.Config   // TLS client settings, optional.
	RateLimiter RateLimiter   // Rate limiter, optional.

	conn struct {
=======
	Addr               string        // Server address in form of host:port.
	User               string        // Username.
	Passwd             string        // Password.
	SystemType         string        // System type, default empty.
	EnquireLink        time.Duration // Enquire link interval, default 10s.
	EnquireLinkTimeout time.Duration // Time after last EnquireLink response when connection considered down
	RespTimeout        time.Duration // Response timeout, default 1s.
	BindInterval       time.Duration // Binding retry interval
	TLS                *tls.Config   // TLS client settings, optional.
	RateLimiter        RateLimiter   // Rate limiter, optional.
	WindowSize         uint
	r                  *rand.Rand

	cl struct {
>>>>>>> 61765f74
		sync.Mutex
		*client
	}

	tx struct {
		count int32
		sync.Mutex
		inflight map[uint32]chan *tx
	}
}

type tx struct {
	PDU pdu.Body
	Err error
}

// Bind implements the ClientConn interface.
//
// Any commands (e.g. Submit) attempted on a dead connection will
// return ErrNotConnected.
func (t *Transmitter) Bind() <-chan ConnStatus {
	t.r = rand.New(rand.NewSource(time.Now().UnixNano()))
	t.cl.Lock()
	defer t.cl.Unlock()
	if t.cl.client != nil {
		return t.cl.Status
	}
	t.tx.Lock()
	t.tx.inflight = make(map[uint32]chan *tx)
	t.tx.Unlock()
	c := &client{
<<<<<<< HEAD
		Addr:        t.Addr,
		TLS:         t.TLS,
		Status:      make(chan ConnStatus, 1),
		BindFunc:    t.bindFunc,
		EnquireLink: t.EnquireLink,
		RespTimeout: t.RespTimeout,
		RateLimiter: t.RateLimiter,
	}
	t.conn.client = c
=======
		Addr:               t.Addr,
		TLS:                t.TLS,
		Status:             make(chan ConnStatus, 1),
		BindFunc:           t.bindFunc,
		EnquireLink:        t.EnquireLink,
		EnquireLinkTimeout: t.EnquireLinkTimeout,
		RespTimeout:        t.RespTimeout,
		WindowSize:         t.WindowSize,
		RateLimiter:        t.RateLimiter,
		BindInterval:       t.BindInterval,
	}
	t.cl.client = c
>>>>>>> 61765f74
	c.init()
	go c.Bind()
	return c.Status
}

func (t *Transmitter) bindFunc(c Conn) error {
	p := pdu.NewBindTransmitter()
	f := p.Fields()
	f.Set(pdufield.SystemID, t.User)
	f.Set(pdufield.Password, t.Passwd)
	f.Set(pdufield.SystemType, t.SystemType)
	resp, err := bind(c, p)
	if err != nil {
		return err
	}
	if resp.Header().ID != pdu.BindTransmitterRespID {
		return fmt.Errorf("unexpected response for BindTransmitter: %s",
			resp.Header().ID)
	}
	go t.handlePDU(nil)
	return nil
}

// f is only set on transceiver.
func (t *Transmitter) handlePDU(f HandlerFunc) {
	for {
		p, err := t.cl.Read()
		if err != nil {
			break
		}
		seq := p.Header().Seq
		t.tx.Lock()
		rc := t.tx.inflight[seq]
		t.tx.Unlock()
		if rc != nil {
			rc <- &tx{PDU: p}
		} else if f != nil {
			f(p)
		}
		if p.Header().ID == pdu.DeliverSMID { // Send DeliverSMResp
			pResp := pdu.NewDeliverSMRespSeq(p.Header().Seq)
			t.cl.Write(pResp)
		}
	}
	t.tx.Lock()
	for _, rc := range t.tx.inflight {
		rc <- &tx{Err: ErrNotConnected}
	}
	t.tx.Unlock()
}

// Close implements the ClientConn interface.
func (t *Transmitter) Close() error {
	t.cl.Lock()
	defer t.cl.Unlock()
	if t.cl.client == nil {
		return ErrNotConnected
	}
	return t.cl.Close()
}

// UnsucessDest contains information about unsuccessful delivery to an address
// when submit multi is used
type UnsucessDest struct {
	AddrTON uint8
	AddrNPI uint8
	Address string
	Error   pdu.Status
}

// newUnsucessDest returns a new UnsucessDest constructed from a UnSme struct
func newUnsucessDest(p pdufield.UnSme) UnsucessDest {
	unDest := UnsucessDest{}
	unDest.AddrTON, _ = p.Ton.Raw().(uint8) // if there is an error default value will be set
	unDest.AddrNPI, _ = p.Npi.Raw().(uint8)
	unDest.Address = string(p.DestAddr.Bytes())
	unDest.Error = pdu.Status(binary.BigEndian.Uint32(p.ErrCode.Bytes()))
	return unDest
}

// ShortMessage configures a short message that can be submitted via
// the Transmitter. When returned from Submit, the ShortMessage
// provides Resp and RespID.
type ShortMessage struct {
	Src      string
	Dst      string
	DstList  []string // List of destination addreses for submit multi
	DLs      []string //List if destribution list for submit multi
	Text     pdutext.Codec
	Validity time.Duration
	Register pdufield.DeliverySetting

	// Other fields, normally optional.
	ServiceType          string
	SourceAddrTON        uint8
	SourceAddrNPI        uint8
	DestAddrTON          uint8
	DestAddrNPI          uint8
	ESMClass             uint8
	ProtocolID           uint8
	PriorityFlag         uint8
	ScheduleDeliveryTime string
	ReplaceIfPresentFlag uint8
	SMDefaultMsgID       uint8
	NumberDests          uint8

	resp struct {
		sync.Mutex
		p pdu.Body
	}
}

// Resp returns the response PDU, or nil if not set.
func (sm *ShortMessage) Resp() pdu.Body {
	sm.resp.Lock()
	defer sm.resp.Unlock()
	return sm.resp.p
}

// RespID is a shortcut to Resp().Fields()[pdufield.MessageID].
// Returns empty if the response PDU is not available, or does
// not contain the MessageID field.
func (sm *ShortMessage) RespID() string {
	sm.resp.Lock()
	defer sm.resp.Unlock()
	if sm.resp.p == nil {
		return ""
	}
	f := sm.resp.p.Fields()[pdufield.MessageID]
	if f == nil {
		return ""
	}
	return f.String()
}

// NumbUnsuccess is a shortcut to Resp().Fields()[pdufield.NoUnsuccess].
// Returns zero and an error if the response PDU is not available, or does
// not contain the NoUnsuccess field.
func (sm *ShortMessage) NumbUnsuccess() (int, error) {
	sm.resp.Lock()
	defer sm.resp.Unlock()
	if sm.resp.p == nil {
		return 0, errors.New("Response PDU not available")
	}
	f := sm.resp.p.Fields()[pdufield.NoUnsuccess]
	if f == nil {
		return 0, errors.New("Response PDU does not contain NoUnsuccess field")
	}
	i, err := strconv.Atoi(f.String())
	if err != nil {
		return 0, fmt.Errorf("Failed to convert PDU value to string, error: %s", err.Error())
	}
	return i, nil
}

// UnsuccessSmes returns a list with the SME address(es) or/and Distribution List names to
// which submission was unsuccessful and the respective errors, when submit multi is used.
// Returns nil and an error if the response PDU is not available, or does
// not contain the unsuccess_sme field.
func (sm *ShortMessage) UnsuccessSmes() ([]UnsucessDest, error) {
	sm.resp.Lock()
	defer sm.resp.Unlock()
	if sm.resp.p == nil {
		return nil, errors.New("Response PDU not available")
	}
	f := sm.resp.p.Fields()[pdufield.UnsuccessSme]
	if f == nil {
		return nil, errors.New("Response PDU does not contain UnsuccessSme field")
	}
	usl, ok := f.(*pdufield.UnSmeList)
	if ok {
		var udl []UnsucessDest
		for i := range usl.Data {
			udl = append(udl, newUnsucessDest(usl.Data[i]))
		}
		return udl, nil
	}
	return nil, errors.New("Cannot convert PDU field to UnSmeList")
}

func (t *Transmitter) do(p pdu.Body) (*tx, error) {
	t.cl.Lock()
	notbound := t.cl.client == nil
	t.cl.Unlock()
	if notbound {
		return nil, ErrNotBound
	}
	if t.cl.WindowSize > 0 {
		inflight := uint(atomic.AddInt32(&t.tx.count, 1))
		defer func(t *Transmitter) { atomic.AddInt32(&t.tx.count, -1) }(t)
		if inflight > t.cl.WindowSize {
			return nil, ErrMaxWindowSize
		}
	}
	rc := make(chan *tx, 1)
	seq := p.Header().Seq
	t.tx.Lock()
	t.tx.inflight[seq] = rc
	t.tx.Unlock()
	defer func() {
		close(rc)
		t.tx.Lock()
		delete(t.tx.inflight, seq)
		t.tx.Unlock()
	}()
	err := t.cl.Write(p)
	if err != nil {
		return nil, err
	}
	select {
	case resp := <-rc:
		if resp.Err != nil {
			return nil, resp.Err
		}
		return resp, nil
	case <-t.cl.respTimeout():
		return nil, errors.New("timeout waiting for response")
	}
}

// Submit sends a short message and returns and updates the given
// sm with the response status. It returns the same sm object.
func (t *Transmitter) Submit(sm *ShortMessage) (*ShortMessage, error) {
	if len(sm.DstList) > 0 || len(sm.DLs) > 0 {
		// if we have a single destination address add it to the list
		if sm.Dst != "" {
			sm.DstList = append(sm.DstList, sm.Dst)
		}
		p := pdu.NewSubmitMulti()
		return t.submitMsgMulti(sm, p, uint8(sm.Text.Type()))
	}
	p := pdu.NewSubmitSM()
	return t.submitMsg(sm, p, uint8(sm.Text.Type()))
}

// SubmitLongMsg sends a long message (more than 140 bytes)
// and returns and updates the given sm with the response status.
// It returns the same sm object.
func (t *Transmitter) SubmitLongMsg(sm *ShortMessage) (*ShortMessage, error) {
	maxLen := 134 // 140-6 (UDH)
	rawMsg := sm.Text.Encode()
	countParts := int((len(rawMsg)-1)/maxLen) + 1

	ri := uint8(t.r.Intn(128))
	UDHHeader := make([]byte, 6)
	UDHHeader[0] = 5
	UDHHeader[1] = 0
	UDHHeader[2] = 3
	UDHHeader[3] = ri
	UDHHeader[4] = uint8(countParts)
	for i := 0; i < countParts; i++ {
		UDHHeader[5] = uint8(i + 1)
		p := pdu.NewSubmitSM()
		f := p.Fields()
		f.Set(pdufield.SourceAddr, sm.Src)
		f.Set(pdufield.DestinationAddr, sm.Dst)
		if i != countParts-1 {
			f.Set(pdufield.ShortMessage, pdutext.Raw(append(UDHHeader, rawMsg[i*maxLen:(i+1)*maxLen]...)))
		} else {
			f.Set(pdufield.ShortMessage, pdutext.Raw(append(UDHHeader, rawMsg[i*maxLen:]...)))
		}
		f.Set(pdufield.RegisteredDelivery, uint8(sm.Register))
		if sm.Validity != time.Duration(0) {
			f.Set(pdufield.ValidityPeriod, convertValidity(sm.Validity))
		}
		f.Set(pdufield.ServiceType, sm.ServiceType)
		f.Set(pdufield.SourceAddrTON, sm.SourceAddrTON)
		f.Set(pdufield.SourceAddrNPI, sm.SourceAddrNPI)
		f.Set(pdufield.DestAddrTON, sm.DestAddrTON)
		f.Set(pdufield.DestAddrNPI, sm.DestAddrNPI)
		f.Set(pdufield.ESMClass, 0x40)
		f.Set(pdufield.ProtocolID, sm.ProtocolID)
		f.Set(pdufield.PriorityFlag, sm.PriorityFlag)
		f.Set(pdufield.ScheduleDeliveryTime, sm.ScheduleDeliveryTime)
		f.Set(pdufield.ReplaceIfPresentFlag, sm.ReplaceIfPresentFlag)
		f.Set(pdufield.SMDefaultMsgID, sm.SMDefaultMsgID)
		f.Set(pdufield.DataCoding, uint8(sm.Text.Type()))
		resp, err := t.do(p)
		if err != nil {
			return nil, err
		}
		sm.resp.Lock()
		sm.resp.p = resp.PDU
		sm.resp.Unlock()
		if id := resp.PDU.Header().ID; id != pdu.SubmitSMRespID {
			return sm, fmt.Errorf("unexpected PDU ID: %s", id)
		}
		if s := resp.PDU.Header().Status; s != 0 {
			return sm, s
		}
		if resp.Err != nil {
			return sm, resp.Err
		}
	}
	return sm, nil
}

func (t *Transmitter) submitMsg(sm *ShortMessage, p pdu.Body, dataCoding uint8) (*ShortMessage, error) {
	f := p.Fields()
	f.Set(pdufield.SourceAddr, sm.Src)
	f.Set(pdufield.DestinationAddr, sm.Dst)
	f.Set(pdufield.ShortMessage, sm.Text)
	f.Set(pdufield.RegisteredDelivery, uint8(sm.Register))
	// Check if the message has validity set.
	if sm.Validity != time.Duration(0) {
		f.Set(pdufield.ValidityPeriod, convertValidity(sm.Validity))
	}
	f.Set(pdufield.ServiceType, sm.ServiceType)
	f.Set(pdufield.SourceAddrTON, sm.SourceAddrTON)
	f.Set(pdufield.SourceAddrNPI, sm.SourceAddrNPI)
	f.Set(pdufield.DestAddrTON, sm.DestAddrTON)
	f.Set(pdufield.DestAddrNPI, sm.DestAddrNPI)
	f.Set(pdufield.ESMClass, sm.ESMClass)
	f.Set(pdufield.ProtocolID, sm.ProtocolID)
	f.Set(pdufield.PriorityFlag, sm.PriorityFlag)
	f.Set(pdufield.ScheduleDeliveryTime, sm.ScheduleDeliveryTime)
	f.Set(pdufield.ReplaceIfPresentFlag, sm.ReplaceIfPresentFlag)
	f.Set(pdufield.SMDefaultMsgID, sm.SMDefaultMsgID)
	f.Set(pdufield.DataCoding, dataCoding)
	resp, err := t.do(p)
	if err != nil {
		return nil, err
	}
	sm.resp.Lock()
	sm.resp.p = resp.PDU
	sm.resp.Unlock()
	if id := resp.PDU.Header().ID; id != pdu.SubmitSMRespID {
		return sm, fmt.Errorf("unexpected PDU ID: %s", id)
	}
	if s := resp.PDU.Header().Status; s != 0 {
		return sm, s
	}
	return sm, resp.Err
}

func (t *Transmitter) submitMsgMulti(sm *ShortMessage, p pdu.Body, dataCoding uint8) (*ShortMessage, error) {
	numberOfDest := len(sm.DstList) + len(sm.DLs) // TODO: Validate numbers and lists according to size
	if numberOfDest > MaxDestinationAddress {
		return nil, fmt.Errorf("Error: Max number of destination addresses allowed is %d, trying to send to %d",
			MaxDestinationAddress, numberOfDest)
	}
	// Put destination addresses and lists inside an byte array
	var bArray []byte
	// destination addresses
	for _, destAddr := range sm.DstList {
		// 1 - SME Address
		bArray = append(bArray, byte(0x01))
		bArray = append(bArray, byte(sm.DestAddrTON))
		bArray = append(bArray, byte(sm.DestAddrNPI))
		bArray = append(bArray, []byte(destAddr)...)
		// null terminator
		bArray = append(bArray, byte(0x00))
	}

	// distribution lists
	for _, destList := range sm.DLs {
		// 2 - Distribution List
		bArray = append(bArray, byte(0x02))
		bArray = append(bArray, []byte(destList)...)
		// null terminator
		bArray = append(bArray, byte(0x00))
	}

	f := p.Fields()
	f.Set(pdufield.SourceAddr, sm.Src)
	f.Set(pdufield.DestinationList, bArray)
	f.Set(pdufield.ShortMessage, sm.Text)
	f.Set(pdufield.NumberDests, uint8(numberOfDest))
	f.Set(pdufield.RegisteredDelivery, uint8(sm.Register))
	// Check if the message has validity set.
	if sm.Validity != time.Duration(0) {
		f.Set(pdufield.ValidityPeriod, convertValidity(sm.Validity))
	}
	f.Set(pdufield.ServiceType, sm.ServiceType)
	f.Set(pdufield.SourceAddrTON, sm.SourceAddrTON)
	f.Set(pdufield.SourceAddrNPI, sm.SourceAddrNPI)
	f.Set(pdufield.ESMClass, sm.ESMClass)
	f.Set(pdufield.ProtocolID, sm.ProtocolID)
	f.Set(pdufield.PriorityFlag, sm.PriorityFlag)
	f.Set(pdufield.ScheduleDeliveryTime, sm.ScheduleDeliveryTime)
	f.Set(pdufield.ReplaceIfPresentFlag, sm.ReplaceIfPresentFlag)
	f.Set(pdufield.SMDefaultMsgID, sm.SMDefaultMsgID)
	f.Set(pdufield.DataCoding, dataCoding)
	resp, err := t.do(p)
	if err != nil {
		return nil, err
	}
	sm.resp.Lock()
	sm.resp.p = resp.PDU
	sm.resp.Unlock()
	if id := resp.PDU.Header().ID; id != pdu.SubmitMultiRespID {
		return sm, fmt.Errorf("unexpected PDU ID: %s", id)
	}
	if s := resp.PDU.Header().Status; s != 0 {
		return sm, s
	}
	return sm, resp.Err
}

// QueryResp contains the parsed the response of a QuerySM request.
type QueryResp struct {
	MsgID     string
	MsgState  string
	FinalDate string
	ErrCode   uint8
}

// QuerySM queries the delivery status of a message. It requires the
// source address (sender) with TON and NPI and message ID.
func (t *Transmitter) QuerySM(src, msgid string, srcTON, srcNPI uint8) (*QueryResp, error) {
	p := pdu.NewQuerySM()
	f := p.Fields()
	f.Set(pdufield.SourceAddr, src)
	f.Set(pdufield.SourceAddrTON, srcTON)
	f.Set(pdufield.SourceAddrNPI, srcNPI)
	f.Set(pdufield.MessageID, msgid)

	resp, err := t.do(p)
	if err != nil {
		return nil, err
	}
	if id := resp.PDU.Header().ID; id != pdu.QuerySMRespID {
		return nil, fmt.Errorf("unexpected PDU ID: %s", id)
	}
	if s := resp.PDU.Header().Status; s != 0 {
		return nil, s
	}
	f = resp.PDU.Fields()
	ms := f[pdufield.MessageState]
	if ms == nil {
		return nil, fmt.Errorf("no state available")
	}
	qr := &QueryResp{MsgID: msgid}
	switch ms.Bytes()[0] {
	case 0:
		qr.MsgState = "SCHEDULED"
	case 1:
		qr.MsgState = "ENROUTE"
	case 2:
		qr.MsgState = "DELIVERED"
	case 3:
		qr.MsgState = "EXPIRED"
	case 4:
		qr.MsgState = "DELETED"
	case 5:
		qr.MsgState = "UNDELIVERABLE"
	case 6:
		qr.MsgState = "ACCEPTED"
	case 7:
		qr.MsgState = "UNKNOWN"
	case 8:
		qr.MsgState = "REJECTED"
	case 9:
		qr.MsgState = "SKIPPED"
	default:
		qr.MsgState = fmt.Sprintf("UNKNOWN (%d)", ms.Bytes()[0])
	}
	if fd := f[pdufield.FinalDate]; fd != nil {
		qr.FinalDate = fd.String()
	}
	if ec := f[pdufield.ErrorCode]; ec != nil {
		qr.ErrCode = ec.Bytes()[0]
	}
	return qr, nil
}

func convertValidity(d time.Duration) string {
	validity := time.Now().UTC().Add(d)
	// Absolute time format YYMMDDhhmmsstnnp, see SMPP3.4 spec 7.1.1.
	return validity.Format("060102150405") + "000+"
}<|MERGE_RESOLUTION|>--- conflicted
+++ resolved
@@ -30,18 +30,6 @@
 
 // Transmitter implements an SMPP client transmitter.
 type Transmitter struct {
-<<<<<<< HEAD
-	Addr        string        // Server address in form of host:port.
-	User        string        // Username.
-	Passwd      string        // Password.
-	SystemType  string        // System type, default empty.
-	EnquireLink time.Duration // Enquire link interval, default 10s.
-	RespTimeout time.Duration // Response timeout, default 1s.
-	TLS         *tls.Config   // TLS client settings, optional.
-	RateLimiter RateLimiter   // Rate limiter, optional.
-
-	conn struct {
-=======
 	Addr               string        // Server address in form of host:port.
 	User               string        // Username.
 	Passwd             string        // Password.
@@ -56,7 +44,6 @@
 	r                  *rand.Rand
 
 	cl struct {
->>>>>>> 61765f74
 		sync.Mutex
 		*client
 	}
@@ -88,17 +75,6 @@
 	t.tx.inflight = make(map[uint32]chan *tx)
 	t.tx.Unlock()
 	c := &client{
-<<<<<<< HEAD
-		Addr:        t.Addr,
-		TLS:         t.TLS,
-		Status:      make(chan ConnStatus, 1),
-		BindFunc:    t.bindFunc,
-		EnquireLink: t.EnquireLink,
-		RespTimeout: t.RespTimeout,
-		RateLimiter: t.RateLimiter,
-	}
-	t.conn.client = c
-=======
 		Addr:               t.Addr,
 		TLS:                t.TLS,
 		Status:             make(chan ConnStatus, 1),
@@ -111,7 +87,6 @@
 		BindInterval:       t.BindInterval,
 	}
 	t.cl.client = c
->>>>>>> 61765f74
 	c.init()
 	go c.Bind()
 	return c.Status
