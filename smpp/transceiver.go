--- conflicted
+++ resolved
@@ -18,17 +18,6 @@
 //
 // The API is a combination of the Transmitter and Receiver.
 type Transceiver struct {
-<<<<<<< HEAD
-	Addr        string        // Server address in form of host:port.
-	User        string        // Username.
-	Passwd      string        // Password.
-	SystemType  string        // System type, default empty.
-	EnquireLink time.Duration // Enquire link interval, default 10s.
-	RespTimeout time.Duration // Response timeout, default 1s.
-	TLS         *tls.Config   // TLS client settings, optional.
-	Handler     HandlerFunc   // Receiver handler, optional.
-	RateLimiter RateLimiter   // Rate limiter, optional.
-=======
 	Addr               string        // Server address in form of host:port.
 	User               string        // Username.
 	Passwd             string        // Password.
@@ -41,7 +30,6 @@
 	Handler            HandlerFunc   // Receiver handler, optional.
 	RateLimiter        RateLimiter   // Rate limiter, optional.
 	WindowSize         uint
->>>>>>> 61765f74
 
 	Transmitter
 }
@@ -58,15 +46,6 @@
 	t.tx.inflight = make(map[uint32]chan *tx)
 	t.tx.Unlock()
 	c := &client{
-<<<<<<< HEAD
-		Addr:        t.Addr,
-		TLS:         t.TLS,
-		Status:      make(chan ConnStatus, 1),
-		BindFunc:    t.bindFunc,
-		EnquireLink: t.EnquireLink,
-		RespTimeout: t.RespTimeout,
-		RateLimiter: t.RateLimiter,
-=======
 		Addr:               t.Addr,
 		TLS:                t.TLS,
 		Status:             make(chan ConnStatus, 1),
@@ -77,7 +56,6 @@
 		WindowSize:         t.WindowSize,
 		RateLimiter:        t.RateLimiter,
 		BindInterval:       t.BindInterval,
->>>>>>> 61765f74
 	}
 	t.cl.client = c
 	c.init()
