--- conflicted
+++ resolved
@@ -51,26 +51,9 @@
 		User:   "foobar",
 		Passwd: "secret",
 	}
-<<<<<<< HEAD
 	// Create persistent connection, wait for the first status.
 	conn := <-tx.Bind()
 	if conn.Status() != smpp.Connected {
-=======
-	conn := <-tx.Bind() // make persistent connection.
-	switch conn.Status() {
-	case smpp.Connected:
-		sm, err := tx.Submit(&smpp.ShortMessage{
-			Src:      "sender",
-			Dst:      "recipient",
-			Text:     pdutext.Latin1("Olá mundo"),
-			Register: pdufield.NoDeliveryReceipt,
-		})
-		if err != nil {
-			log.Fatal(err)
-		}
-		log.Println("Message ID:", sm.RespID())
-	default:
->>>>>>> df526c43
 		log.Fatal(conn.Error())
 	}
 	sm, err := tx.Submit(&smpp.ShortMessage{
